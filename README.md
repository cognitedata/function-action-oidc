# Deploy Cognite Function action
This action deploys a Python function to Cognite Functions, optionally with schedule(s).

## Inputs
### Function metadata in Github Workflow
#### Required
1. `function_external_id`: What we will use as `external_id` for the function. If it is not unique within your project, *the existing function will be overwritten*!
1. `function_folder`: Parent folder for the function's code. Everything within this folder will be uploaded (so if you need your special CSV-file; don't worry, it will automatically be included!)
1. `cdf_project`: The name of your CDF project.
1. `cdf_cluster`: The cluster your customer's CDF project lives in, like `westeurope-1` or `greenfield`.
1. `deployment_client_secret`: Client secret, only to be used for DEPLOYMENT of the function.
1. `deployment_client_id`:  Client ID, only to be used for DEPLOYMENT of the function.
1. `deployment_tenant_id`:  Tenant ID, only to be used for DEPLOYMENT of the function.

#### Required *if attaching schedules*
1. `schedule_file`: File location inside `function_folder` containing a list of schedules to be attached to your function. If this file exists, *then* `schedules_client_secret`, `schedules_client_id` and `schedules_tenant_id` will be required. Note: Schedule file will be ignored with a warning if it is pointing to a non-existing file. More details in section below.
1. `schedules_client_secret`: Client secret to be used at RUNTIME for the function, but ONLY for its scheduled runs! **Note: Calling the function normally, still uses the caller's credentials!**.
1. `schedules_client_id`:  Client ID to be used at RUNTIME for the function, but ONLY for its scheduled runs!
1. `schedules_tenant_id`:  Tenant ID to be used at RUNTIME for the function, but ONLY for its scheduled runs!

<<<<<<< HEAD
#### Required *If using Aize/Custom identity provider*
1. `token_url`: Url pointing to provider of token
1. `token_scopes`: Must be set as [], else default Cognite scope is used
1. `token_custom_args`: Dict of arguments used to obatin token
1. `deployment_tenant_id` and `schedules_tenant_id` should be tenant ID provided by provider and *not* AAD tenant id.
=======
#### Required *If using a custom identity provider*
1. `token_url`: Url pointing to provider of token. Defaults to `https://login.microsoftonline.com/{TENANT-ID}/oauth2/v2.0/token` if not given.
1. `token_scopes`: List of token scopes. Defaults to `[f"https://{CDF-CLUSTER}.cognitedata.com/.default"]`. *Note*: To get no token scopes, an empty list must be passed: `[]`.
1. `token_custom_args`: Dictionary of arguments used to obtain token (use JSON). Defaults to `None`.
**Aize-specific instructions**
The tenant IDs you need to use, e.g. `deployment_tenant_id` and `schedules_tenant_id`, are not the *regular* Azure Active Directory tenant ID, but the one provided by your CDF-provider, e.g. Aize.
>>>>>>> 82869358

#### Optional
All optional parameters that has default values, can be found in `src/defaults.py`, i.e. they are *not* defined in `action.yaml` because of the typical multi-deploy-pattern used with this action.
1. `remove_only`: **Short-cut**: Deletes function along with all attached schedules. Ignores most other parameters!
1. `common_folder`:  The path to the folder containing code that is shared between functions. See section below for more details.
1. `function_file`: The name of the file with your main function. Will default to `handler.py` if not given.
1. `function_secrets`: The *name* of a Github secret that holds the base64-encoded JSON dictionary with secrets (see "secrets section").
1. `function_deploy_timeout`: The timeout limit (in seconds) for the function deployment. Once the timeout is reached, the deployment is canceled (an attempt to delete the function will be made).
1. `data_set_id`: Data set ID to use for the file uploaded to CDF (the function-associated file: *zipped code folder*). Requires two *additional* DEPLOYMENT capabilities: 'dataset:READ' and 'files:WRITE' scoped to *either* the dataset you are going to use, or 'all'. Note: If your data set is WRITE PROTECTED, you also need to add the capability 'dataset:OWNER' for it. Read more about data sets in the official documentation: [Data sets](https://docs.cognite.com/cdf/data_governance/concepts/datasets/)
1. `post_deploy_cleanup`: Delete the code file object from CDF Files after successful Function deployment. Defaults to true.
1. `description`: Additional field to describe the function.
1. `owner`: Additional field to describe the function owner.
1. `env_vars`: Environment variables for your function. Accepts JSON with string key/value pairs, like `{"FOO_BAR": "baz", "another_env_var": "cool"}`.
1. `cpu`: Set fractional number of CPU cores per function. You may check the default and the allowed values (they vary with the CDF project's cloud provider) by calling the `/limits` endpoint of the [Functions API (documentation)](https://docs.cognite.com/api/playground/#operation/get-functions-limits).
1. `memory`: Set memory per function measured in GB. You may check the default and the allowed values (they vary with the CDF project's cloud provider) by calling the `/limits` endpoint of the [Functions API (documentation)](https://docs.cognite.com/api/playground/#operation/get-functions-limits).
1. `runtime`: The function runtime. Check the default and allowed values/versions in the [API documentation](https://docs.cognite.com/api/playground/#operation/post-api-playground-projects-project-functions).


### Schedule file format [`.yaml`]
```yaml
- name: Daily schedule
  cron: "0 0 * * *"
  data:
    lovely-parameter: True
    something-else: 42
- name: Hourly schedule
  cron: "0 * * * *"
  data:
    lovely-parameter: False
    something-else: 777
- name: Hourly schedule  # Same name as another schedule (allowed), but with no `data` (also allowed).
  cron: "0 * * * *"
```

### Example usage
Workflow to handle incoming Pull Requests:
See our repository [`deploy-templates-oidc`](https://github.com/cognitedata/deploy-functions-oidc) for the latest CI/CD workflow examples.

### Common folder
A common use case is that you do not want to replicate utility code between all function folders. In order to accommodate this, we copy all the contents in the folder specified by `common_folder` (if given) into the functions we upload to Cognite Functions.

#### When using a common/shared folder, make sure you don't get a name conflict in one of your functions!

#### Handling imports
A typical setup looks like this:
```
├── common
│   └── utils.py
└── my_function
    └── handler.py
```
The code we zip and send off to the FilesAPI will look like this:
```
├── common
│   └── utils.py
└── handler.py
```
This means your `handler.py`-file should do imports from `common/utils.py` like this:
```py
from common.utils import my_helper1, my_helper2
import common.utils as utils  # alternative
```

### Function secrets
When you implement your Cognite Function, you may need to have additional `secrets`, for example if you want to to talk to a 3rd party service like Slack.
To achieve this, you could create the following dictionary:
```json
{"slack-token": "123-my-secret-api-key"}
```
Use your terminal to encode your credentials into a string:
```shell script
$ echo '{"slack-token": "123-my-secret-api-key"}' | base64
eyJzbGFjay10b2tlbiI6ICIxMjMtbXktc2VjcmV0LWFwaS1rZXkifQo=
```
...or use Python if you don't have `base64` available on your system:
```sh
$ echo '{"slack-token": "123-my-secret-api-key"}' | python -m base64
eyJzbGFjay10b2tlbiI6ICIxMjMtbXktc2VjcmV0LWFwaS1rZXkifQo=
```
To decode and verify it, do:
```sh
$ echo eyJzbGFjay10b2tlbiI6ICIxMjMtbXktc2VjcmV0LWFwaS1rZXkifQo= | base64 --decode
$ (Alternative using Python:)
$ echo eyJzbGFjay10b2tlbiI6ICIxMjMtbXktc2VjcmV0LWFwaS1rZXkifQo= | python -m base64 -d
{"slack-token": "123-my-secret-api-key"}
```
Take that encoded string and store it as a GitHub secret. This secret can now be used by referencing the name (case insensitive) of the secret in your workflow-file. Example:
```yaml
  function_secrets: ${{ secrets.my_secret_name }}
```

Notes: _Keys must be lowercase characters, numbers or dashes (-) and at most 15 characters. You can supply at most 5 secrets in the dictionary (Cognite Functions requirement)_<|MERGE_RESOLUTION|>--- conflicted
+++ resolved
@@ -18,20 +18,12 @@
 1. `schedules_client_id`:  Client ID to be used at RUNTIME for the function, but ONLY for its scheduled runs!
 1. `schedules_tenant_id`:  Tenant ID to be used at RUNTIME for the function, but ONLY for its scheduled runs!
 
-<<<<<<< HEAD
-#### Required *If using Aize/Custom identity provider*
-1. `token_url`: Url pointing to provider of token
-1. `token_scopes`: Must be set as [], else default Cognite scope is used
-1. `token_custom_args`: Dict of arguments used to obatin token
-1. `deployment_tenant_id` and `schedules_tenant_id` should be tenant ID provided by provider and *not* AAD tenant id.
-=======
 #### Required *If using a custom identity provider*
 1. `token_url`: Url pointing to provider of token. Defaults to `https://login.microsoftonline.com/{TENANT-ID}/oauth2/v2.0/token` if not given.
 1. `token_scopes`: List of token scopes. Defaults to `[f"https://{CDF-CLUSTER}.cognitedata.com/.default"]`. *Note*: To get no token scopes, an empty list must be passed: `[]`.
 1. `token_custom_args`: Dictionary of arguments used to obtain token (use JSON). Defaults to `None`.
 **Aize-specific instructions**
 The tenant IDs you need to use, e.g. `deployment_tenant_id` and `schedules_tenant_id`, are not the *regular* Azure Active Directory tenant ID, but the one provided by your CDF-provider, e.g. Aize.
->>>>>>> 82869358
 
 #### Optional
 All optional parameters that has default values, can be found in `src/defaults.py`, i.e. they are *not* defined in `action.yaml` because of the typical multi-deploy-pattern used with this action.
