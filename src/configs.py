--- conflicted
+++ resolved
@@ -74,11 +74,7 @@
 
         expected_params = cls.schema()["properties"]
         return cls.parse_obj(
-<<<<<<< HEAD
-            {k: v for k, v in zip(expected_params, map(get_parameter, expected_params)) if v not in ["", None]}
-=======
             {k: v for k, v in zip(expected_params, map(get_parameter, expected_params)) if v is not None}
->>>>>>> 82869358
         )
 
 
@@ -104,18 +100,10 @@
         if values["token_url"] is None:
             tenant_id = values["tenant_id"]
             values["token_url"] = f"https://login.microsoftonline.com/{tenant_id}/oauth2/v2.0/token"
-<<<<<<< HEAD
-            return values
         if values["token_scopes"] is None:
             cdf_cluster = values["cdf_cluster"]
             values["token_scopes"] = [f"https://{cdf_cluster}.cognitedata.com/.default"]
-            return values
-=======
-        if values["token_scopes"] is None:
-            cdf_cluster = values["cdf_cluster"]
-            values["token_scopes"] = [f"https://{cdf_cluster}.cognitedata.com/.default"]
-        return values
->>>>>>> 82869358
+        return values
 
 
 class DeployCredentials(GithubActionModel, CredentialsModel):
